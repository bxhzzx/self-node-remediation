--- conflicted
+++ resolved
@@ -125,19 +125,6 @@
 					})
 				})
 
-				Context("Node Deletion Strategy", func() {
-					BeforeEach(func() {
-						remediationStrategy = v1alpha1.NodeDeletionRemediationStrategy
-					})
-
-					It("should reboot and re-create node", func() {
-						// order matters
-						// - because the 2nd check has a small timeout only
-						checkNodeRecreate(node, oldUID)
-						checkReboot(node, oldBootTime)
-						checkNoExecuteTaintRemoved(node)
-					})
-				})
 			})
 		})
 
@@ -170,7 +157,6 @@
 				})
 			})
 
-<<<<<<< HEAD
 			Context("Unhealthy node (with SNR)", func() {
 
 				// no api connectivity
@@ -180,10 +166,14 @@
 				//    - verify node does reboot and and is deleted / re-created
 
 				var snr *v1alpha1.SelfNodeRemediation
+				var va *storagev1.VolumeAttachment
+				var oldPodCreationTime time.Time
 
 				BeforeEach(func() {
 					killApiConnection(node, apiIPs, false)
-					snr = createSNR(node, v1alpha1.NodeDeletionRemediationStrategy)
+					snr = createSNR(node, v1alpha1.ResourceDeletionRemediationStrategy)
+					oldPodCreationTime = findSnrPod(node).CreationTimestamp.Time
+					va = createVolumeAttachment(node)
 				})
 
 				AfterEach(func() {
@@ -192,19 +182,13 @@
 					}
 				})
 
-				It("should reboot and re-create node", func() {
+				It("should reboot and delete node resources", func() {
 					// order matters
 					// - because node check works while api is disconnected from node, reboot check not
 					// - because the 2nd check has a small timeout only
-					checkNodeRecreate(node, oldUID)
 					checkReboot(node, oldBootTime)
-=======
-		})
-	})
-
-	Describe("Without API connectivity", func() {
-		Context("Healthy node (no SNR)", func() {
->>>>>>> ba384c89
+					checkPodRecreated(node, oldPodCreationTime)
+					checkVaDeleted(va)
 
 					// we can't check logs of unhealthy node anymore, check peer logs
 					peer := &workers.Items[1]
@@ -253,7 +237,6 @@
 					// nothing to do
 				})
 
-<<<<<<< HEAD
 				It("should not have rebooted and not be re-created", func() {
 
 					// all nodes should satisfy this test
@@ -264,40 +247,17 @@
 						go func() {
 							defer GinkgoRecover()
 							defer wg.Done()
-=======
-			var snr *v1alpha1.SelfNodeRemediation
-			var va *storagev1.VolumeAttachment
-			var oldPodCreationTime time.Time
-
-			BeforeEach(func() {
-				killApiConnection(node, apiIPs, false)
-				snr = createSNR(node, v1alpha1.ResourceDeletionRemediationStrategy)
-				oldPodCreationTime = findPPPod(node).CreationTimestamp.Time
-				va = createVolumeAttachment(node)
-			})
->>>>>>> ba384c89
 
 							// order matters
 							// - because the 2nd check has a small timeout only
 							checkNoNodeRecreate(worker, uids[worker.GetName()])
 							checkNoReboot(worker, bootTimes[worker.GetName()])
 
-<<<<<<< HEAD
 							// check logs to make sure that the actual peer health check did run
 							checkSnrLogs(worker, []string{"failed to check api server", "nodes couldn't access the api-server"})
 						}()
 					}
 					wg.Wait()
-=======
-			It("should reboot and delete node resources", func() {
-				// order matters
-				// - because node check works while api is disconnected from node, reboot check not
-				// - because the 2nd check has a small timeout only
-
-				checkReboot(node, oldBootTime)
-				checkPodRecreated(node, oldPodCreationTime)
-				checkVaDeleted(va)
->>>>>>> ba384c89
 
 				})
 			})
@@ -630,6 +590,7 @@
 }
 
 func restartSnrPod(node *v1.Node) {
+	By("restarting snr pod for resetting logs")
 	pod := findSnrPod(node)
 	ExpectWithOffset(1, pod).ToNot(BeNil())
 	oldPodUID := pod.GetUID()
